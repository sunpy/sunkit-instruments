from __future__ import absolute_import
from __future__ import division

import os.path
import datetime
import csv
import copy
<<<<<<< HEAD
import urllib
import urllib2
=======
import socket
>>>>>>> 09e46ff8
from itertools import dropwhile

import numpy as np
import scipy.interpolate as interpolate

from sunpy.net import hek
from sunpy.time import parse_time
<<<<<<< HEAD
from sunpy.sun import sun
from sunpy import config
import sunpy.lightcurve
=======
from sunpy import config
from sunpy import lightcurve
from sunpy.util.net import check_download_file
>>>>>>> 09e46ff8

__all__ = ['get_goes_event_list', 'temp_em', 'goes_chianti_tem']

# Check required data files are present in user's default download dir
# Define location where GOES data files are stored.
<<<<<<< HEAD
GOES_REMOTE_PATH = "http://hesperia.gsfc.nasa.gov/ssw/gen/idl/synoptic/goes/"
=======
# Manually resolve the hostname
HOST = socket.gethostbyname_ex('hesperia.gsfc.nasa.gov')[-1][0]
GOES_REMOTE_PATH = "http://{0}/ssw/gen/idl/synoptic/goes/".format(HOST)
>>>>>>> 09e46ff8
# Define location where data files should be downloaded to.
DATA_PATH = config.get("downloads", "download_dir")
# Define variables for file names
FILE_TEMP_COR = "goes_chianti_temp_cor.csv"
FILE_TEMP_PHO = "goes_chianti_temp_pho.csv"
FILE_EM_COR = "goes_chianti_em_cor.csv"
FILE_EM_PHO = "goes_chianti_em_pho.csv"

<<<<<<< HEAD
def get_goes_event_list(trange, goes_class_filter=None):
=======
def get_goes_event_list(timerange, goes_class_filter=None):
>>>>>>> 09e46ff8
    """
    Retrieve list of flares detected by GOES within a given time range.

    Parameters
    ----------
    timerange: sunpy.time.TimeRange
        The time range to download the event list for.

    goes_class_filter: (optional) string
<<<<<<< HEAD
                       a string specifying a minimum GOES class for
                       inclusion in the list, e.g. 'M1', 'X2'.
=======
        A string specifying a minimum GOES class for inclusion in the list,
        e.g. 'M1', 'X2'.
>>>>>>> 09e46ff8

    """
    # use HEK module to search for GOES events
    client = hek.HEKClient()
    event_type = 'FL'
<<<<<<< HEAD
    tstart = trange.start()
    tend = trange.end()
=======
    tstart = timerange.start()
    tend = timerange.end()
>>>>>>> 09e46ff8

    # query the HEK for a list of events detected by the GOES instrument
    # between tstart and tend (using a GOES-class filter)
    if goes_class_filter:
        result = client.query(hek.attrs.Time(tstart, tend),
                              hek.attrs.EventType(event_type),
                              hek.attrs.FL.GOESCls > goes_class_filter,
                              hek.attrs.OBS.Observatory == 'GOES')
    else:
        result = client.query(hek.attrs.Time(tstart, tend),
                              hek.attrs.EventType(event_type),
                              hek.attrs.OBS.Observatory == 'GOES')

    # want to condense the results of the query into a more manageable
    # dictionary
    # keep event data, start time, peak time, end time, GOES-class,
    # location, active region source (as per GOES list standard)
    # make this into a list of dictionaries
    goes_event_list = []

    for r in result:
        goes_event = {
            'event_date': parse_time(r['event_starttime']).date().strftime('%Y-%m-%d'),
            'start_time': parse_time(r['event_starttime']),
            'peak_time': parse_time(r['event_peaktime']),
            'end_time': parse_time(r['event_endtime']),
            'goes_class': str(r['fl_goescls']),
            'goes_location': (r['event_coord1'], r['event_coord2']),
            'noaa_active_region': r['ar_noaanum']
            }
        goes_event_list.append(goes_event)

    return goes_event_list

<<<<<<< HEAD
def temp_em(goeslc, abundances="coronal", download=False):
=======
def temp_em(goeslc, abundances="coronal", download=False, download_dir=DATA_PATH):
>>>>>>> 09e46ff8
    """
    Calculates and adds temperature and EM to a GOESLightCurve.

    This function calculates the isothermal temperature and volume
    emission measure of the solar soft X-ray emitting plasma observed by
    the GOES/XRS.  This is done using the function goes_chianti_tem().
    See that function for more details.  Once the temperature and
    emission measure are found, they are added to a copy of the
    original GOESLightCurve object as goeslc.data.temperature and
    goeslc.data.em where goeslc is the GOESLightCurve object.

    Parameters
    ----------
    goeslc : GOESLightCurve object
<<<<<<< HEAD
    abundances : (optional) string equalling either 'coronal' or
                 'photospheric'.
                 States whether photospheric or coronal abundances
                 should be assumed.
                 Default='coronal'
    download : (optional) bool
               If True, the GOES temperature and emission measure data
               files are downloaded.  It is important to do this if a
               new version of the files has been generated due to a new
               CHIANTI version being released or the launch of new GOES
               satellites since these files were originally downloaded.
               Default=False
=======

    abundances : (optional) string equalling either 'coronal' or 'photospheric'.
        States whether photospheric or coronal abundances should be assumed.
        Default='coronal'

    download : (optional) bool
        If True, the GOES temperature and emission measure data files are downloaded.
        It is important to do this if a new version of the files has been 
        generated due to a new CHIANTI version being released or the launch of 
        new GOES satellites since these files were originally downloaded.
        Default=False
    
    download_dir : (optional) string
        The directory to download the GOES temperature and emission measure 
        data files to.
        Default=SunPy default download directory
>>>>>>> 09e46ff8

    Returns
    -------
    goeslc.data.temperature : pandas.core.series.Series
<<<<<<< HEAD
                              Array of temperature values [MK]
    goeslc.data.em : pandas.core.series.Series
                     Array of volume emission measure values
                     [10**49 cm**-3]
=======
        Array of temperature values [MK]

    goeslc.data.em : pandas.core.series.Series
        Array of volume emission measure values [10**49 cm**-3]
>>>>>>> 09e46ff8

    Examples
    --------
    >>> from sunpy.lightcurve as lc
    >>> goeslc = lc.GOESLightCurve.create(time1, time2)
    >>> goeslc.data
                          xrsa   xrsb
    2014-01-01 00:00:00  7e-07  7e-06
    2014-01-01 00:00:02  7e-07  7e-06
    2014-01-01 00:00:04  7e-07  7e-06
    2014-01-01 00:00:06  7e-07  7e-06
    >>> goeslc_new = temp_em(goeslc)
    >>> goeslc_new.data
                          xrsa   xrsb  temperature              em
    2014-01-01 00:00:00  7e-07  7e-06  11.28295376  4.78577516e+48
    2014-01-01 00:00:02  7e-07  7e-06  11.28295376  4.78577516e+48
    2014-01-01 00:00:04  7e-07  7e-06  11.28295376  4.78577516e+48
    2014-01-01 00:00:06  7e-07  7e-06  11.28295376  4.78577516e+48

    """

    # Check that input argument is of correct type
<<<<<<< HEAD
    if not isinstance(goeslc, sunpy.lightcurve.GOESLightCurve):
=======
    if not isinstance(goeslc, lightcurve.GOESLightCurve):
>>>>>>> 09e46ff8
        raise TypeError("goeslc must be a GOESLightCurve object.")

    # Find temperature and emission measure with goes_chianti_tem
    temp, em = goes_chianti_tem(goeslc.data.xrsb, goeslc.data.xrsa,
                                satellite=goeslc.meta["TELESCOP"].split()[1],
                                date=goeslc.data.index[0],
<<<<<<< HEAD
                                abundances=abundances, download=download)
=======
                                abundances=abundances, download=download,
                                download_dir=download_dir)
>>>>>>> 09e46ff8

    # Enter results into new version of GOES LightCurve Object
    goeslc_new = copy.deepcopy(goeslc)
    goeslc_new.data["temperature"] = temp
    goeslc_new.data["em"] = em

    return goeslc_new

def goes_chianti_tem(longflux, shortflux, satellite=8,
                     date=datetime.datetime.today(), abundances="coronal",
<<<<<<< HEAD
                     download=False):
=======
                     download=False, download_dir=DATA_PATH):
>>>>>>> 09e46ff8
    """
    Calculates temperature and emission measure from GOES/XRS data.

    This function calculates the isothermal temperature and volume
    emission measure of the solar soft X-ray emitting plasma observed by
    the GOES/XRS.  This is done using the observed flux ratio of the
    short (0.5-4 angstrom) to long (1-8 angstrom) channels.

    Parameters
    ----------
<<<<<<< HEAD
    longflux, shortflux : ndarray or array-like which can be converted
                          to float64 type, such as an np.array, tuple,
                          list.
                          Arrays containing the long and short GOES/XRS
                          flux measurements respectively as a function
                          of time.  Must be of same length. [W/m**2].
    satellite : int (optional)
                Number of GOES satellite used to make observations.
                Important for correct calibration of data.
                Default=8
    date : datetime object or str
           Date when observations made.  Important for correct
           calibration.  Default=today
    abundances : (optional) string equalling either 'coronal' or
                 'photospheric'.
                 States whether photospheric or coronal abundances
                 should be assumed.
                 Default='coronal'
    download : (optional) bool
               If True, the GOES temperature and emission measure data
               files are downloaded.  It is important to do this if a
               new version of the files has been generated due to a new
               CHIANTI version being released or the launch of new GOES
               satellites since these files were originally downloaded.
               Default=False
=======
    longflux, shortflux : ndarray or array-like which can be converted to float64 type, such as an np.array, tuple, list.
        Arrays containing the long and short GOES/XRS flux measurements 
        respectively as a function of time.  Must be of same length. [W/m**2].

    satellite : int (optional)
        Number of GOES satellite used to make observations, important for 
        correct calibration of data.
        Default=8

    date : datetime object or str
         Date when observations made.  Important for correctcalibration.
         Default=today

    abundances : (optional) string equalling either 'coronal' or 'photospheric'.
        States whether photospheric or coronal abundances should be assumed.
        Default='coronal'

    download : (optional) bool
        If True, the GOES temperature and emission measure data files are 
        downloaded.  It is important to do this if a new version of the files 
        has been generated due to a new CHIANTI version being released or the 
        launch of new GOES satellites since these files were originally downloaded.
        Default=False

    download_dir : (optional) string
        The directory to download the GOES temperature and emission measure 
        data files to.
        Default=SunPy default download directory
>>>>>>> 09e46ff8

    Returns
    -------
    temp : numpy array
<<<<<<< HEAD
           Array of temperature values of same length as longflux and
           shortflux.  [MK]
    em : numpy array
         Array of volume emission measure values of same length as
         longflux and shortflux.  [10**49 cm**-3]
=======
        Array of temperature values of same length as longflux and shortflux. [MK]

    em : numpy array
        Array of volume emission measure values of same length as longflux 
        and shortflux.  [10**49 cm**-3]
>>>>>>> 09e46ff8

    Notes
    -----
    The temperature and volume emission measure are calculated here
    using the methods of White et al. (2005) who used the
    CHIANTI atomic physics database to model the response of the ratio
    of the short (0.5-4 angstrom) to long (1-8 angstrom) channels of the
    XRSs onboard various GOES satellites.  This method assumes an
    isothermal plasma, the ionisation equilibria of
    Mazzotta et al. (1998), and a constant density of 10**10 cm**-3.
    (See White et al. 2005 for justification of this last assumption.)
    This function is based on goes_chianti_tem.pro in SolarSoftWare
    written in IDL by Stephen White.

    Recent fluxes released to the public are scaled to be consistent
    with GOES-7.  In fact these recent fluxes are correct and so this
    correction must be removed before proceeding to use transfer
    functions.
    Email Rodney Viereck (NOAA) for more information.

    Measurements of short channel flux of less than 1e-10 W/m**2 or
    long channel flux less than 3e-8 W/m**2 are not considered good.
    Ratio values corresponding to suxh fluxes are set to 0.003.

    References
    ----------
    .. [1] White, S. M., Thomas, R. J., & Schwartz, R. A. 2005, Sol. Phys.,
       227, 231
    .. [2] Mazzotta, P., Mazzitelli, G., Colafrancesco, S., & Vittorio, N.
       1998, A&AS, 133, 339

    Examples
    --------
    >>> longflux = np.array([7e-6, 7e-6])
    >>> shortflux = np.array([7e-7, 7e-7])
    >>> temp, em = goes_chianti_tem(longflux, shortflux, satellite=15,
                                    date='2014-04-16', abundances="coronal")
    >>> temp
    array([11.28295376, 11.28295376])
    >>> em
    array([  4.78577516e+48,   4.78577516e+48])

    """
    # ENSURE INPUTS ARE OF CORRECT TYPE AND VALID VALUES
    longflux = np.asanyarray(longflux, dtype=np.float64)
    shortflux = np.asanyarray(shortflux, dtype=np.float64)
    int(satellite)
    if satellite < 1:
        raise ValueError("satellite must be the number of a "
                         "valid GOES satellite (>1).")
    date = parse_time(date)
    # Check flux arrays are of same length.
    if len(longflux) != len(shortflux):
        raise ValueError(
            "longflux and shortflux must have same number of elements.")

    # PREPARE DATA
    # GOES 6 long channel flux before 1983-Jun-28 must be corrected by a
    # factor of 4.43/5.32
    if date < datetime.datetime(1983, 06, 28) and satellite == 6:
        longflux_corrected = longflux * (4.43/5.32)
    else:
        longflux_corrected = longflux
    # Un-scale fluxes if GOES satellite is after 7.  See 2nd paragraph
    # in Notes section of docstring above.
    if satellite > 7:
        longflux_corrected = longflux_corrected / 0.7
        shortflux_corrected = shortflux / 0.85
    else:
        shortflux_corrected = shortflux
    # Calculate short to long channel ratio.
    # Data which is not good have their ratio value set to 0.003.
    # See Notes section in docstring above.
    index = np.logical_or(shortflux_corrected < 1e-10,
                          longflux_corrected < 3e-8)
    fluxratio = shortflux_corrected / longflux_corrected
    fluxratio[index] = 0.003

    # FIND TEMPERATURE AND EMISSION MEASURE FROM FUNCTIONS BELOW
    temp = _goes_get_chianti_temp(fluxratio, satellite=satellite,
<<<<<<< HEAD
                                  abundances=abundances, download=download)
    em = _goes_get_chianti_em(longflux_corrected, temp, satellite=satellite,
                              abundances=abundances, download=download)
    return temp, em

def _goes_get_chianti_temp(fluxratio, satellite=8, abundances="coronal",
                           download=False):
=======
                                  abundances=abundances, download=download,
                                  download_dir=download_dir)
    em = _goes_get_chianti_em(longflux_corrected, temp, satellite=satellite,
                              abundances=abundances, download=download,
                              download_dir=download_dir)
    return temp, em

def _goes_get_chianti_temp(fluxratio, satellite=8, abundances="coronal",
                           download=False, download_dir=DATA_PATH):
>>>>>>> 09e46ff8
    """
    Calculates temperature from GOES flux ratio.

    This function calculates the isothermal temperature of the solar
    soft X-ray emitting plasma observed by the GOES/XRS from the
    observed flux ratio of the short (0.5-4 angstrom) to
    long (1-8 angstrom) channels.  This function is not intended to be
    called directly but by goes_chianti_tem(), although it can be used
    independently.  However, if used independently data preparation,
    such as correctly rescaling fluxes for some satellites etc. will
    not be carried out.  This is done in goes_chianti_tem().

    Parameters
    ----------
<<<<<<< HEAD
    fluxratio : ndarray or array-like which can be converted to float64
                type, such as an np.array, tuple, list.
                Array containing the ratio of short channel to long
                channel GOES/XRS flux measurements.
    satellite : int (optional)
                Number of GOES satellite used to make observations.
                Important for correct calibration of data.
                Default=8
    abundances : (optional) string equalling either 'coronal' or
                 'photospheric'.
                 States whether photospheric or coronal abundances
                 should be assumed.
                 Default='coronal'
    download : (optional) bool
               If True, the GOES temperature data files are
               downloaded.  It is important to do this if a new version
               of the files has been generated due to a new CHIANTI
               version being released or the launch of new GOES
               satellites since these files were originally downloaded.
               Default=False
=======
    fluxratio : ndarray or array-like which can be converted to float64 type, such as an np.array, tuple, list.
        Array containing the ratio of short channel to long channel GOES/XRS
        flux measurements.

    satellite : int (optional)
        Number of GOES satellite used to make observations. Important for 
        correct calibration of data.
        Default=8

    abundances : (optional) string equalling either 'coronal' or 'photospheric'.
        States whether photospheric or coronal abundances should be assumed.
        Default='coronal'

    download : (optional) bool
        If True, the GOES temperature data files are downloaded.
        It is important to do this if a new version of the files has been 
        generated due to a new CHIANTI version being released or the launch
        of new GOES satellites since these files were originally downloaded.
        Default=False
    
    download_dir : (optional) string
        The directory to download the GOES temperature and emission measure 
        data files to.
        Default=SunPy default download directory
>>>>>>> 09e46ff8

    Returns
    -------
    temp : numpy array
<<<<<<< HEAD
           Array of temperature values of same length as longflux and
           shortflux.  [MK]
=======
        Array of temperature values of same length as longflux and shortflux. [MK]
>>>>>>> 09e46ff8

    Notes
    -----
    This function uses csv files representing the modelled relationship
    between temperature of the soft X-ray emitting plasma and the
    short to long channel GOES flux ratio.  goes_chianti_temp_cor.csv
    is used when coronal abundances are assumed while
    goes_chianti_temp_pho.csv is used when photospheric abundances are
    assumed.  (See make_goes_chianti_temp.py for more detail.)

    These files were calculated using the methods of White et al. (2005)
    who used the CHIANTI atomic physics database to model the response
    of the ratio of the short (0.5-4 angstrom) to long (1-8 angstrom)
    channels of the XRSs onboard various GOES satellites.  This method
    assumes an isothermal plasma, the ionisation equilibria of
    Mazzotta et al. (1998), and a constant density of 10**10 cm**-3.
    (See White et al. 2005 for justification of this last assumption.)
    This function is based on goes_get_chianti_temp.pro in
    SolarSoftWare written in IDL by Stephen White.

    For correct preparation of GOES data before calculating temperature
    see goes_chianti_tem() (Notes section of docstring).

    References
    ----------
    .. [1] White, S. M., Thomas, R. J., & Schwartz, R. A. 2005, Sol. Phys.,
       227, 231
    .. [2] Mazzotta, P., Mazzitelli, G., Colafrancesco, S., & Vittorio, N.
       1998, A&AS, 133, 339

    Examples
    --------
    >>> fluxratio = np.array([0.1,0.1])
    >>> temp = _goes_get_chianti_temp(fluxratio, satellite=15,
                                    abundances="coronal")
    >>> temp
    array([11.28295376, 11.28295376])

    """
    # If download kwarg is True, or required data files cannot be
    # found locally, download required data files.
<<<<<<< HEAD
    _check_download_file(FILE_TEMP_COR, GOES_REMOTE_PATH, localpath=DATA_PATH,
                         force_download=download)
    _check_download_file(FILE_TEMP_PHO, GOES_REMOTE_PATH, localpath=DATA_PATH,
                         force_download=download)
=======
    check_download_file(FILE_TEMP_COR, GOES_REMOTE_PATH, download_dir,
                        replace=download)
    check_download_file(FILE_TEMP_PHO, GOES_REMOTE_PATH, download_dir,
                        replace=download)
>>>>>>> 09e46ff8

    # check inputs are correct
    fluxratio = np.asanyarray(fluxratio, dtype=np.float64)
    int(satellite)
    if satellite < 1:
        raise ValueError("satellite must be the number of a "
                         "valid GOES satellite (>1).")
    # if abundance input is valid create file suffix, abund, equalling
    # of 'cor' or 'pho'.
    if abundances == "coronal":
        data_file = FILE_TEMP_COR
    elif abundances == "photospheric":
        data_file = FILE_TEMP_PHO
    else:
        raise ValueError("abundances must be a string equalling "
                         "'coronal' or 'photospheric'.")

    # Initialize lists to hold model data of flux ratio - temperature
    # relationship read in from csv file
    modeltemp = [] # modelled temperature is in log_10 space in units of MK
    modelratio = []
    # Determine name of column in csv file containing model ratio values
    # for relevant GOES satellite
    label = "ratioGOES{0}".format(satellite)
    # Read data representing appropriate temperature--flux ratio
    # relationship depending on satellite number and assumed abundances.
    with open(os.path.join(DATA_PATH, data_file), "r") as csvfile:
        startline = dropwhile(lambda l: l.startswith("#"), csvfile)
        csvreader = csv.DictReader(startline, delimiter=";")
        for row in csvreader:
            modeltemp.append(float(row["log10temp_MK"]))
            modelratio.append(float(row[label]))
    modeltemp = np.asarray(modeltemp)
    modelratio = np.asarray(modelratio)

    # Ensure input values of flux ratio are within limits of model table
    if np.min(fluxratio) < np.min(modelratio) or \
      np.max(fluxratio) > np.max(modelratio):
        raise ValueError(
            "For GOES {0}, all values in fluxratio input must be within " +
            "the range {1} - {2}.".format(satellite, np.min(modelratio),
                                          np.max(modelratio)))

    # Perform spline fit to model data to get temperatures for input
    # values of flux ratio
    spline = interpolate.splrep(modelratio, modeltemp, s=0)
    temp = 10.**interpolate.splev(fluxratio, spline, der=0)

    return temp

def _goes_get_chianti_em(longflux, temp, satellite=8, abundances="coronal",
<<<<<<< HEAD
                         download=False):
=======
                         download=False, download_dir=DATA_PATH):
>>>>>>> 09e46ff8
    """
    Calculates emission measure from GOES 1-8A flux and temperature.

    This function calculates the emission measure of the solar
    soft X-ray emitting plasma observed by the GOES/XRS from the
    the ratio of the isothermal temperature and observed long channel
    (1-8 angstrom) flux which scales with the emission measure.
    This function is not intended to be called directly but by
    goes_chianti_tem(), although it can be used independently.
    However, if used independently data preparation, such as correctly
    rescaling fluxes for some satellites etc. will not be carried out.
    This is done in goes_chianti_tem().

    Parameters
    ----------
<<<<<<< HEAD
    longflux : ndarray or array-like which can be converted to float64
               type, such as an np.array, tuple, list.
               Array containing the observed GOES/XRS long channel flux
    temp : ndarray or array-like which can be converted to float64
           type, such as an np.array, tuple, list.
           Array containing the GOES temperature
    satellite : int (optional)
                Number of GOES satellite used to make observations.
                Important for correct calibration of data.
                Default=8
    abundances : (optional) string equalling either 'coronal' or
                 'photospheric'.
                 States whether photospheric or coronal abundances
                 should be assumed.
                 Default='coronal'
    download : (optional) bool
               If True, the GOES emission measure data files are
               downloaded.  It is important to do this if a new version
               of the files has been generated due to a new CHIANTI
               version being released or the launch of new GOES
               satellites since these files were originally downloaded.
               Default=False
=======
    longflux : ndarray or array-like which can be converted to float64 type, such as an np.array, tuple, list.
        Array containing the observed GOES/XRS long channel flux

    temp : ndarray or array-like which can be converted to float64 type, such as an np.array, tuple, list.
        Array containing the GOES temperature

    satellite : int (optional)
        Number of GOES satellite used to make observations.
        Important for correct calibration of data.
        Default=8

    abundances : (optional) string equalling either 'coronal' or 'photospheric'.
        States whether photospheric or coronal abundances should be assumed.
        Default='coronal'

    download : (optional) bool
        If True, the GOES emission measure data files are downloaded.
        It is important to do this if a new version of the files has been 
        generated due to a new CHIANTI version being released or the launch of 
        new GOES satellites since these files were originally downloaded.
        Default=False
    
    download_dir : (optional) string
        The directory to download the GOES temperature and emission measure 
        data files to.
        Default=SunPy default download directory
>>>>>>> 09e46ff8

    Returns
    -------
    em : numpy array
         Array of emission measure values of same length as longflux
         and temp.  [cm**-3]

    Notes
    -----
    This function uses csv files representing the modelled relationship
    between the temperature of the solar soft X-ray emitting plasma
    and the resulting observed flux in the GOES/XRS long channel
    (1-8 angstroms).  goes_chianti_em_cor.csv is used when coronal
    abundances are assumed while goes_chianti_em_pho.csv is used when
    photospheric abundances are assumed.
    (See make_goes_chianti_temp.py for more detail.)

    These files were calculated using the methods of White et al. (2005)
    who used the CHIANTI atomic physics database and GOES transfer
    functions to model the response of the long channel to the
    temperture of the emitting plasma for XRSs onboard various GOES
    satellites.  The emission measure can then be found by scaling the
    ratio of these two properties.  This method assumes an isothermal
    plasma, the ionisation equilibria of Mazzotta et al. (1998), and
    a constant density of 10**10 cm**-3.
    (See White et al. 2005 for justification of this last assumption.)
    This function is based on goes_get_chianti_temp.pro in
    SolarSoftWare written in IDL by Stephen White.

    For correct preparation of GOES data before calculating temperature
    see goes_chianti_tem() (Notes section of docstring).

    References
    ----------
    .. [1] White, S. M., Thomas, R. J., & Schwartz, R. A. 2005, Sol. Phys.,
       227, 231
    .. [2] Mazzotta, P., Mazzitelli, G., Colafrancesco, S., & Vittorio, N.
       1998, A&AS, 133, 339

    Examples
    --------
    >>> longflux = np.array([7e-6,7e-6])
    >>> temp = np.array([11,11])
    >>> em = _goes_get_chianti_em(longflux, temp, satellite=15,
                                  abundances="coronal")
    >>> em
    array([  3.45200672e+48,   3.45200672e+48])

    """
    # If download kwarg is True, or required data files cannot be
    # found locally, download required data files.
<<<<<<< HEAD
    _check_download_file(FILE_EM_COR, GOES_REMOTE_PATH, localpath=DATA_PATH,
                         force_download=download)
    _check_download_file(FILE_EM_PHO, GOES_REMOTE_PATH, localpath=DATA_PATH,
                         force_download=download)

    # If download kwarg is True, download required data files
    if download:
        urllib.urlretrieve(os.path.join(GOES_REMOTE_PATH, FILE_EM_COR),
                           os.path.join(localpath, FILE_EM_COR))
        urllib.urlretrieve(os.path.join(GOES_REMOTE_PATH, FILE_EM_PHO),
                           os.path.join(localpath, FILE_EM_PHO))
=======
    check_download_file(FILE_EM_COR, GOES_REMOTE_PATH, download_dir,
                        replace=download)
    check_download_file(FILE_EM_PHO, GOES_REMOTE_PATH, download_dir,
                        replace=download)
>>>>>>> 09e46ff8

    # Check inputs are of correct type
    longflux = np.asanyarray(longflux, dtype=np.float64)
    temp = np.asanyarray(temp, dtype=np.float64)
    int(satellite)
    if satellite < 1:
        raise ValueError("satellite must be the number of a "
                         "valid GOES satellite (>1).")
    # if abundance input is valid create file suffix, abund, equalling
    # of 'cor' or 'pho'.
    if abundances == "coronal":
        data_file = FILE_EM_COR
    elif abundances == "photospheric":
        data_file = FILE_EM_PHO
    else:
        raise ValueError("abundances must be a string equalling "
                         "'coronal' or 'photospheric'.")
    # check input arrays are of same length
    if len(longflux) != len(temp):
        raise ValueError("longflux and temp must have same number of "
                         "elements.")

    # Initialize lists to hold model data of temperature - long channel
    # flux relationship read in from csv file.
    modeltemp = [] # modelled temperature is in log_10 sapce in units of MK
    modelflux = []
    # Determine name of column in csv file containing model ratio values
    # for relevant GOES satellite
    label = "longfluxGOES{0}".format(satellite)

    # Read data representing appropriate temperature--long flux
    # relationship depending on satellite number and assumed abundances.
    with open(os.path.join(DATA_PATH, data_file), "r") as csvfile:
        startline = dropwhile(lambda l: l.startswith("#"), csvfile)
        csvreader = csv.DictReader(startline, delimiter=";")
        for row in csvreader:
            modeltemp.append(float(row["log10temp_MK"]))
            modelflux.append(float(row[label]))
    modeltemp = np.asarray(modeltemp)
    modelflux = np.asarray(modelflux)

    # Ensure input values of flux ratio are within limits of model table
    if np.min(np.log10(temp)) < np.min(modeltemp) or \
<<<<<<< HEAD
      np.max(np.log10(temp)) > np.max(modeltemp):
=======
      np.max(np.log10(temp)) > np.max(modeltemp) or \
      np.isnan(np.min(np.log10(temp))):
>>>>>>> 09e46ff8
        raise ValueError("All values in temp must be within the range "
                         "{0} - {1} MK.".format(np.min(10**modeltemp),
                                                np.max(10**modeltemp)))

    # Perform spline fit to model data
    spline = interpolate.splrep(modeltemp, modelflux, s=0)
    denom = interpolate.splev(np.log10(temp), spline, der=0)
    em = longflux/denom * 1e55

<<<<<<< HEAD
    return em

def rad_loss_rate(goeslc, download=False):
    """
    Calculates and adds solar radiative loss rate to a GOESLightCurve.

    This function calculates the radiative loss rate as a function of
    time of solar coronal soft X-ray-emitting plasma across all
    wavelengths given a GOESLightCurve object.  The units of the
    results are erg/s. This is done by calling calc_rad_loss().
    For more information see documentation in that function.  Once
    the radiative loss rates have been found, it is added to a copy of
    the original GOESLightCurve object as goeslc.data.rad_loss_rate",
    where goeslc is the GOESLightCurve object.

    Parameters
    ----------
    goeslc : GOESLightCurve object
    download : (optional) bool
               If True, the GOES CHIANTI radiative loss data
               files are downloaded.  It is important to do this if a
               new version of the files has been generated due to a new
               CHIANTI version being released or the launch of new GOES
               satellites since these files were originally downloaded.
               Default=False

    Returns
    -------
    goeslc.data.rad_loss_rate : pandas.core.series.Series
                                Array of radiative loss rate of the
                                coronal soft X-ray-emitting plasma
                                across all wavelengths. [erg/s]

    Examples
    --------
    >>> from sunpy.lightcurve as lc
    >>> goeslc = lc.GOESLightCurve.create(time1, time2)
    >>> goeslc.data
                          xrsa   xrsb
    2014-01-01 00:00:00  7e-07  7e-06
    2014-01-01 00:00:02  7e-07  7e-06
    2014-01-01 00:00:04  7e-07  7e-06
    2014-01-01 00:00:06  7e-07  7e-06
    >>> goeslc_new = rad_loss_rate(goeslc)
    >>> goeslc_new.data
                          xrsa   xrsb  luminosity_xrsa  luminosity_xrsb
    2014-01-01 00:00:00  7e-07  7e-06     1.903523e+24     1.903523e+25
    2014-01-01 00:00:02  7e-07  7e-06     1.903523e+24     1.903523e+25
    2014-01-01 00:00:04  7e-07  7e-06     1.903523e+24     1.903523e+25
    2014-01-01 00:00:06  7e-07  7e-06     1.903523e+24     1.903523e+25

    """

    # Check that input argument is of correct type
    if not isinstance(goeslc, sunpy.lightcurve.GOESLightCurve):
        raise TypeError("goeslc must be a GOESLightCurve object.")

    # extract temperature and emission measure from GOESLightCurve
    # object and change type to that required by calc_rad_loss().
    # If GOESLightCurve object does not contain temperature and
    # emission measure, calculate using temp_em()
    try:
        temp = np.asarray(goeslc.data.temperature, dtype=np.float64)
        em = np.asarray(goeslc.data.em, dtype=np.float64)
    except AttributeError as error:
        if error.message ==
            "'DataFrame' object has no attribute 'temperature'" or
            error.message == "'DataFrame' object has no attribute 'em'":
            goeslc_new = temp_em(goeslc)
            temp = np.asarray(goeslc_new.data.temperature, dtype=np.float64)
            em = np.asarray(goeslc_new.data.em, dtype=np.float64)
        else:
            raise error
    else:
        goeslc_new = copy.deepcopy(goeslc)

    # Find radiative loss rate with calc_rad_loss()
    rad_loss_out = calc_rad_loss(temp, em)

    # Enter results into new version of GOES LightCurve Object
    goeslc_new.data["rad_loss_rate"] = rad_loss_out["rad_loss_rate"]

    return goeslc_new

def calc_rad_loss(temp, em, obstime=None, Download=False):
    """
    Finds radiative loss rate of solar SXR plasma over all wavelengths.

    This function calculates the luminosity of solar coronal soft
    X-ray-emitting plasma across all wavelengths given an isothermal
    temperature and emission measure.  The units of the results are
    erg/s.  This function is based on calc_rad_loss.pro in SSW IDL.
    In addition, if obstime keyword is set, giving the times to which
    the temperature and emission measure values correspond, the
    radiated losses integrated over time are also calculated.

    Parameters
    ----------
    temp : ndarray or array-like which can be converted to float64
           type, such as an np.array, tuple, list.  Units=[MK]
           Array containing the temperature of the coronal plasma at
           different times.
    em : ndarray or array-like which can be converted to float64 type,
         such as an np.array, tuple, list.  Units=[cm**-3]
         Array containing the emission measure of the coronal plasma
         at the same times corresponding to the temperatures in temp.
         Must be same length as temp
    obstime : (optional) ndaray array or array-like whose entries are
              (or can be converted to) datetime64 type, e.g. np.array,
              list, string array.
              Array of measurement times to which temperature and
              emission measure values correspond.  Must be same length
              as temp and em.  If this keyword is set, the integrated
              radiated energy is calculated.
    download : (optional) bool
               If True, the GOES temperature data files are
               downloaded.  It is important to do this if a new version
               of the files has been generated due to a new CHIANTI
               version being released or the launch of new GOES
               satellites since these files were originally downloaded.
               Default=False

    Returns
    -------
    radlossrate : numpy ndarray, dtype=float, units=[erg]
                  Array containing radiative loss rates of the coronal
                  plasma corresponding to temperatures and emission
                  measures in temp and em arrays.

    Notes
    -----
    This function calls a csv file containing a table of radiative loss
    rate per unit emission measure at various temperatures.  The
    appropriate values are then found via interpolation.
    This table was generated using CHIANTI atomic physics database
    employing the methods of Cox & Tucker (1969).  Coronal abundances,
    default density of 10**10 cm**-3, and ionization equilibrium of
    Mazzotta et al. (1998) were used.

    Examples
    --------
    >>> temp = np.array([11.28295376, 11.28295376])
    >>> em = np.array([4.78577516e+48, 4.78577516e+48])
    >>> rad_loss = calc_rad_loss(temp, em)
    >>> rad_loss
    array([  3.57994116e+26,   3.57994116e+26])
    """

    # Check inputs are correct
    temp = np.asanyarray(temp, dtype=np.float64)
    em = np.asanyarray(em, dtype=np.float64)

    # Initialize lists to hold model data of temperature - rad loss rate
    # relationship read in from csv file
    modeltemp = [] # modelled temperature is in log_10 sapce in units of MK
    model_loss_rate = []

    # Read data from csv file into lists, being sure to skip commented
    # lines begining with "#"
    with open(os.path.join(INSTR_FILES_PATH, "chianti_rad_loss.csv"),
              "r") as csvfile:
        startline = dropwhile(lambda l: l.startswith("#"), csvfile)
        csvreader = csv.DictReader(startline, delimiter=";")
        for row in csvreader:
            modeltemp.append(float(row["temp_K"]))
            model_loss_rate.append(float(row["rad_loss_rate_per_em"]))
    modeltemp = np.asarray(modeltemp)
    model_loss_rate = np.asarray(model_loss_rate)
    # Ensure input values of flux ratio are within limits of model table
    if np.min(temp*1e6) < np.min(modeltemp) or
        np.max(temp*1e6) > np.max(modeltemp):
        raise ValueError("All values in temp must be within the range " +
                         "{0} - {1} MK.".format(np.min(modeltemp/1e6),
                                                np.max(modeltemp/1e6)))
    # Perform spline fit to model data to get temperatures for input
    # values of flux ratio
    spline = interpolate.splrep(modeltemp, model_loss_rate, s=0)
    rad_loss_rate = em * interpolate.splev(temp*1e6, spline, der=0)

    # If obstime keyword giving measurement times is set, calculate
    # radiative losses intergrated over time.
    if obstime is not None:
        dt = _time_intervals(obstime)
        # Check that times are in chronological order
        if np.min(dt) <= 0:
            raise ValueError("times in obstime must be in " +
                             "chronological order.")
        rad_loss_int = np.sum(rad_loss_rate*dt)
        rad_loss_out = {"temperature":temp, "em":em,
                        "rad_loss_rate":rad_loss_rate, "time": obstime,
                        "rad_loss_int":rad_loss_int}
    else:
        rad_loss_out = {"temperature":temp, "em":em,
                        "rad_loss_rate":rad_loss_rate}

    return rad_loss_out

def xray_luminosity(goeslc):
    """
    Calculates and adds solar X-ray luminosity to a GOESLightCurve.

    This function calculates the solar X-ray luminosity in the
    GOES wavelength ranges (1-8 angstroms and 0.5-4 angstroms) based
    on the observed GOES fluxes.  The units of the results are erg/s.
    This is done by calling goes_lx().  This function assumes that the
    radiation is emitted isotropically, i.e. is distributed over a
    spherical surface area with a radius equal to the Sun-Earth
    distance.  Once the luminosity in each GOES passband is found,
    they are added to a copy of the original GOESLightCurve object as
    goeslc.data.luminosity_xrsa (for the 0.5-4 angstrom channel) and
    goeslc.data.luminosity_xrsb (for the 1-8 angstrom channel), where
    goeslc is the GOESLightCurve object.

    Parameters
    ----------
    goeslc : GOESLightCurve object

    Returns
    -------
    goeslc.data.luminosity_xrsa : pandas.core.series.Series
                                  Array of luminosity in the 0.5-4
                                  angstrom wavelength range [erg/s]
    goeslc.data.luminosity_xrsb : pandas.core.series.Series
                                  Array of luminosity in the 1-8
                                  angstrom wavelength range [erg/s]

    Examples
    --------
    >>> from sunpy.lightcurve as lc
    >>> goeslc = lc.GOESLightCurve.create(time1, time2)
    >>> goeslc.data
                          xrsa   xrsb
    2014-01-01 00:00:00  7e-07  7e-06
    2014-01-01 00:00:02  7e-07  7e-06
    2014-01-01 00:00:04  7e-07  7e-06
    2014-01-01 00:00:06  7e-07  7e-06
    >>> goeslc_new = xray_luminosity(goeslc)
    >>> goeslc_new.data
                          xrsa   xrsb  luminosity_xrsa  luminosity_xrsb
    2014-01-01 00:00:00  7e-07  7e-06     1.903523e+24     1.903523e+25
    2014-01-01 00:00:02  7e-07  7e-06     1.903523e+24     1.903523e+25
    2014-01-01 00:00:04  7e-07  7e-06     1.903523e+24     1.903523e+25
    2014-01-01 00:00:06  7e-07  7e-06     1.903523e+24     1.903523e+25
    """
    # Check that input argument is of correct type
    if not isinstance(goeslc, sunpy.lightcurve.GOESLightCurve):
        raise TypeError("goeslc must be a GOESLightCurve object.")
    # Find temperature and emission measure with goes_chianti_tem
    lx_out = goes_lx(goeslc.data.xrsb, goeslc.data.xrsa,
                     date=str(goeslc.data.index[0]))
    # Enter results into new version of GOES LightCurve Object
    goeslc_new = copy.deepcopy(goeslc)
    goeslc_new.data["luminosity_xrsa"] = lx_out["shortlum"]
    goeslc_new.data["luminosity_xrsb"] = lx_out["longlum"]

    return goeslc_new

def goes_lx(longflux, shortflux, obstime=None, date=None):
    """Calculates solar X-ray luminosity in GOES wavelength ranges.

    This function calculates the X-ray luminosity from the Sun in the
    GOES wavelength ranges (1-8 angstroms and 0.5-4 angstroms) based
    on the observed GOES fluxes.  The units of the results are erg/s.
    The calculation is made by simply assuming that the radiation is
    emitted isotropically, i.e. is distributed over a spherical
    surface area with a radius equal to the Sun-Earth distance.

    Parameters
    ----------
    longflux : ndarray or array-like which can be converted to float64
               type, such as an np.array, tuple, list.
               Array containing the observed GOES/XRS long channel flux
    shortflux : ndarray or array-like which can be converted to float64
                type, such as an np.array, tuple, list.
                Array containing the observed GOES/XRS short channel
                flux
    obstime : (optional) numpy ndarray, dtype=datetime64
              Measurement times corresponding to each long/short
              channel flux measurement.
    date : (optional) datetime object or valid date string
           Date at which measurements were taken.

    Returns
    -------
    longlum : numpy ndarray
              Array of luminosity in the long channel range
              (1-8 angstroms)
    shortlum : numpy ndarray
               Array of luminosity in the short channel range
               (0.5-4 angstroms)
    longlum_int : float
                  Long channel fluence, i.e. luminosity integrated
                  over time.
    shortlum_int : float
                   Short channel fluence, i.e. luminosity integrated
                   over time

    Notes
    -----
    This function calls goes_luminosity() to calculate luminosities.
    For more information on how this is done, see docstring of that
    function.

    Examples
    --------
    >>> longflux = np.array([7e-6,7e-6,7e-6,7e-6,7e-6,7e-6])
    >>> shortflux = np.array([7e-7,7e-7,7e-7,7e-7,7e-7,7e-7])
    >>> obstime = np.array(["2014-01-01 00:00:00",
                            "2014-01-01 00:00:02",
                            "2014-01-01 00:00:04"
                            "2014-01-01 00:00:06"
                            "2014-01-01 00:00:08"
                            "2014-01-01 00:00:10"]
                            dtype="datetime64[ms]")
    >>> lx_out = goes_lx(longflux, shortflux, obstime)
    >>> lx_out.longlum
    array([  1.98650769e+25,   1.98650769e+25,   1.98650769e+25,
             1.98650769e+25,   1.98650769e+25,   1.98650769e+25])
    >>> lx_out.shortlum
    array([  1.98650769e+24,   1.98650769e+24,   1.98650769e+24,
             1.98650769e+24,   1.98650769e+24,   1.98650769e+24])
    >>> lx_out.longlum_int
    2.0337865720138238e+26
    >>> lx_out.shortlum_int
    2.0337865720138235e+25

    """
    # Calculate X-ray luminosities
    longlum = _calc_xraylum(longflux, date=date)
    shortlum = _calc_xraylum(shortflux, date=date)

    # If obstime keyword giving measurement times is set, calculate
    # total energy radiated in the GOES bandpasses during the flare.
    if obstime is not None:
        dt = _time_intervals(obstime)
        # Check that times are in chronological order
        if np.min(dt) <= 0:
            raise ValueError("times in obstime must be in "
                             "chronological order.")
        longlum_int = np.sum(longlum*dt)
        shortlum_int = np.sum(shortlum*dt)
        lx_out = {"longflux":longflux, "shortflux":shortflux,
                  "time":obstime, "longlum":longlum, "shortlum":shortlum,
                  "longlum_int":longlum_int, "shortlum_int":shortlum_int,
                  "dt":dt}
    else:
        lx_out = {"longflux":longflux, "shortflux":shortflux,
                  "longlum":longlum, "shortlum":shortlum,}

    return lx_out

def _calc_xraylum(flux, date=None):
    """
    Calculates solar luminosity based on observed flux observed at 1AU.

    This function calculates the luminosity from the Sun based
    on observed flux in W/m**2.  The units of the results are erg/s.
    The calculation is made by simply assuming that the radiation is
    emitted isotropically, i.e. is distributed over a spherical
    surface area with a radius equal to the Sun-Earth distance.

    Parameters
    ----------
    flux : ndarray or array-like which can be converted to float64
           type, such as an np.array, tuple, list.
           Array containing the observed solar flux
    date : (optional) datetime object or valid date string
           Used to calculate a more accurate Sun-Earth distance.

    Returns
    -------
    luminosity : numpy array
                 Array of luminosity

    Notes
    -----
    To convert from W/m**2 to erg/s:
    1 W = 1 J/s = 10**7 erg/s
    1 W/m**2 = 4*pi * AU**2 * 10**7 erg/s, where AU is the Sun-Earth
    distance in metres.

    Examples
    --------
    >>> flux = np.array([7e-6,7e-6])
    >>> luminosity = _calc_xraylum(flux, date="2014-04-21")
    >>> luminosity
    array([  1.98650769e+25,   1.98650769e+25])

    """
    # Ensure input is of correct type
    flux = np.asanyarray(flux, dtype=np.float64)
    if date is not None:
        date = parse_time(date) # Ensure date is of correct type
        return 4 * np.pi * (sun.constants.au.value * 
                            sun.sunearth_distance(t=date))**2 * 1e7 * flux
    else:
        return 4 * np.pi * (sun.constants.au.value)**2 * 1e7 * flux

def _check_download_file(filename, remotepath, localpath=os.path.curdir,
                         remotename=None, force_download=False):
    """
    Downloads a file from remotepath to localpath if it isn't there.

    This function checks whether a file with name filename exists in the
    location, localpath, on the user's local machine.  If it doesn't,
    it downloads the file from remotepath.

    Parameters
    ----------
    filename : string
               Name of file.
    remotepath : string
                 URL of the remote location from which filename can be
                 dowloaded.
    localpath : string
                Path of the directory in which filename should be
                stored.
                Default is current directory
    remotename : (optional) string
                 filename under which the file is stored remotely.
                 Default is same as filename.
    force_download : (optional) bool
                     If True, file will be downloaded whether or not
                     file already exists locally.

    Examples
    --------
    >>> pwd
    u'Users/user/Desktop/'
    >>> ls
    file.py
    >>> remotepath = "http://www.download_repository.com/downloads/"
    >>> _check_download_file("filename.txt", remotepath)
    >>> ls
    file.py    filename.txt

    """
    # Check if file already exists locally.  If not, try downloading it.
    if force_download or not os.path.isfile(os.path.join(localpath, filename)):
        # set local and remote file names be the same unless specified
        # by user.
        if type(remotename) is not str:
            remotename = filename
        try:
            # Check if the host server can be connected to.
            response = urllib2.urlopen(remotepath+remotename, timeout=1)
            # Try downloading file
            urllib.urlretrieve(os.path.join(remotepath, remotename),
                               os.path.join(localpath, filename))
            # Check if file has been downloaded.  If not, raise error.
            if not os.path.isfile(os.path.join(localpath, filename)):
                raise IOError(remotename + " was not downloaded from " +
                                remotepath + " .")
        except urllib2.URLError as e:
            # If the host server couldn't be connected to, raise Error.
            raise e(remotename + " could not be downloaded from\n" +
                    remotepath + " as connection could not be made.")
        except urllib2.HTTPError as e:
            # If file does not exist on server, print that info.
            if e.reason == "Not Found":
                raise e(remotename + " could be not be found at " + \
                  remotepath + ".")
            else:
                raise e

def _time_intervals(obstime):
    """
    Calculates time intervals between measurement times in seconds.

    This function calculates the time intervals between a series of
    measurement times for use in simple integration over time.
    Assume you have a series of times labelled t_1,...t_n.
    The start of the time bin for time t_i is defined as
    dt_i = (t_(i+1) - t_(i-1)) / 2
    i.e. from halfway between t_i and the previous time, t_(i-1), to
    halfway between t_i and the next time, t_(i+1).
    The time intervals for t_1 and t_n are special cases.  These are
    defined as
    dt_1 = (t_2 - t_1) / 2
    dt_(n-1) = (t_n - t_(n-1)) / 2
    In the case where only two time measurements are given, two
    "time intervals" are given which are equal to half the time
    difference between the two times given.

    Parameters
    ----------
    obstime : ndarray or array-like which can be converted to
              datetime64 type.
              Array containing the time measurements.

    Returns
    -------
    dt : numpy array, dtype=float
         Array of time intervals in [s]

    Examples
    --------
    >>> obstime = np.array(["2014-01-01 00:00:00",
                            "2014-01-01 00:00:02",
                            "2014-01-01 00:00:04"
                            "2014-01-01 00:00:06"
                            "2014-01-01 00:00:08"
                            "2014-01-01 00:00:10"],
                            dtype="datetime64[ms]")
    >>> dt = _time_intervals(obstime)
    >>> dt
    array([ 1.000,  2.000,  2.000,  2.000,  2.000,  1.000])

    """
    # check obstime is correct type and in units of milliseconds
    obstime = np.asarray(obstime, dtype="datetime64[ms]")
    # Ensure obstime has more than one element.  If so, calculate
    # difference between each time measurement.
    if len(obstime) < 2:
        raise IOError("obstime must have 2 or more elements.")
    elif len(obstime) == 2:
        dt = np.array((obstime[1]-obstime[0])/2)
        dt = np.append(dt, dt)
    else:
        dt = (obstime[2:]-obstime[:-2]) / 2
        dt = np.insert(dt, 0, (obstime[1]-obstime[0])/2)
        dt = np.append(dt, (obstime[-1]-obstime[-2])/2)
    # Finally, convert from [ms] to [s]
    dt = dt.astype(float) / 1e3
    return dt
=======
    return em
>>>>>>> 09e46ff8
<|MERGE_RESOLUTION|>--- conflicted
+++ resolved
@@ -5,12 +5,7 @@
 import datetime
 import csv
 import copy
-<<<<<<< HEAD
-import urllib
-import urllib2
-=======
 import socket
->>>>>>> 09e46ff8
 from itertools import dropwhile
 
 import numpy as np
@@ -18,27 +13,17 @@
 
 from sunpy.net import hek
 from sunpy.time import parse_time
-<<<<<<< HEAD
-from sunpy.sun import sun
-from sunpy import config
-import sunpy.lightcurve
-=======
 from sunpy import config
 from sunpy import lightcurve
 from sunpy.util.net import check_download_file
->>>>>>> 09e46ff8
 
 __all__ = ['get_goes_event_list', 'temp_em', 'goes_chianti_tem']
 
 # Check required data files are present in user's default download dir
 # Define location where GOES data files are stored.
-<<<<<<< HEAD
-GOES_REMOTE_PATH = "http://hesperia.gsfc.nasa.gov/ssw/gen/idl/synoptic/goes/"
-=======
 # Manually resolve the hostname
 HOST = socket.gethostbyname_ex('hesperia.gsfc.nasa.gov')[-1][0]
 GOES_REMOTE_PATH = "http://{0}/ssw/gen/idl/synoptic/goes/".format(HOST)
->>>>>>> 09e46ff8
 # Define location where data files should be downloaded to.
 DATA_PATH = config.get("downloads", "download_dir")
 # Define variables for file names
@@ -47,11 +32,7 @@
 FILE_EM_COR = "goes_chianti_em_cor.csv"
 FILE_EM_PHO = "goes_chianti_em_pho.csv"
 
-<<<<<<< HEAD
-def get_goes_event_list(trange, goes_class_filter=None):
-=======
 def get_goes_event_list(timerange, goes_class_filter=None):
->>>>>>> 09e46ff8
     """
     Retrieve list of flares detected by GOES within a given time range.
 
@@ -61,25 +42,15 @@
         The time range to download the event list for.
 
     goes_class_filter: (optional) string
-<<<<<<< HEAD
-                       a string specifying a minimum GOES class for
-                       inclusion in the list, e.g. 'M1', 'X2'.
-=======
         A string specifying a minimum GOES class for inclusion in the list,
         e.g. 'M1', 'X2'.
->>>>>>> 09e46ff8
 
     """
     # use HEK module to search for GOES events
     client = hek.HEKClient()
     event_type = 'FL'
-<<<<<<< HEAD
-    tstart = trange.start()
-    tend = trange.end()
-=======
     tstart = timerange.start()
     tend = timerange.end()
->>>>>>> 09e46ff8
 
     # query the HEK for a list of events detected by the GOES instrument
     # between tstart and tend (using a GOES-class filter)
@@ -114,11 +85,7 @@
 
     return goes_event_list
 
-<<<<<<< HEAD
-def temp_em(goeslc, abundances="coronal", download=False):
-=======
 def temp_em(goeslc, abundances="coronal", download=False, download_dir=DATA_PATH):
->>>>>>> 09e46ff8
     """
     Calculates and adds temperature and EM to a GOESLightCurve.
 
@@ -133,20 +100,6 @@
     Parameters
     ----------
     goeslc : GOESLightCurve object
-<<<<<<< HEAD
-    abundances : (optional) string equalling either 'coronal' or
-                 'photospheric'.
-                 States whether photospheric or coronal abundances
-                 should be assumed.
-                 Default='coronal'
-    download : (optional) bool
-               If True, the GOES temperature and emission measure data
-               files are downloaded.  It is important to do this if a
-               new version of the files has been generated due to a new
-               CHIANTI version being released or the launch of new GOES
-               satellites since these files were originally downloaded.
-               Default=False
-=======
 
     abundances : (optional) string equalling either 'coronal' or 'photospheric'.
         States whether photospheric or coronal abundances should be assumed.
@@ -163,22 +116,14 @@
         The directory to download the GOES temperature and emission measure 
         data files to.
         Default=SunPy default download directory
->>>>>>> 09e46ff8
 
     Returns
     -------
     goeslc.data.temperature : pandas.core.series.Series
-<<<<<<< HEAD
-                              Array of temperature values [MK]
-    goeslc.data.em : pandas.core.series.Series
-                     Array of volume emission measure values
-                     [10**49 cm**-3]
-=======
         Array of temperature values [MK]
 
     goeslc.data.em : pandas.core.series.Series
         Array of volume emission measure values [10**49 cm**-3]
->>>>>>> 09e46ff8
 
     Examples
     --------
@@ -201,23 +146,15 @@
     """
 
     # Check that input argument is of correct type
-<<<<<<< HEAD
-    if not isinstance(goeslc, sunpy.lightcurve.GOESLightCurve):
-=======
     if not isinstance(goeslc, lightcurve.GOESLightCurve):
->>>>>>> 09e46ff8
         raise TypeError("goeslc must be a GOESLightCurve object.")
 
     # Find temperature and emission measure with goes_chianti_tem
     temp, em = goes_chianti_tem(goeslc.data.xrsb, goeslc.data.xrsa,
                                 satellite=goeslc.meta["TELESCOP"].split()[1],
                                 date=goeslc.data.index[0],
-<<<<<<< HEAD
-                                abundances=abundances, download=download)
-=======
                                 abundances=abundances, download=download,
                                 download_dir=download_dir)
->>>>>>> 09e46ff8
 
     # Enter results into new version of GOES LightCurve Object
     goeslc_new = copy.deepcopy(goeslc)
@@ -228,11 +165,7 @@
 
 def goes_chianti_tem(longflux, shortflux, satellite=8,
                      date=datetime.datetime.today(), abundances="coronal",
-<<<<<<< HEAD
-                     download=False):
-=======
                      download=False, download_dir=DATA_PATH):
->>>>>>> 09e46ff8
     """
     Calculates temperature and emission measure from GOES/XRS data.
 
@@ -243,33 +176,6 @@
 
     Parameters
     ----------
-<<<<<<< HEAD
-    longflux, shortflux : ndarray or array-like which can be converted
-                          to float64 type, such as an np.array, tuple,
-                          list.
-                          Arrays containing the long and short GOES/XRS
-                          flux measurements respectively as a function
-                          of time.  Must be of same length. [W/m**2].
-    satellite : int (optional)
-                Number of GOES satellite used to make observations.
-                Important for correct calibration of data.
-                Default=8
-    date : datetime object or str
-           Date when observations made.  Important for correct
-           calibration.  Default=today
-    abundances : (optional) string equalling either 'coronal' or
-                 'photospheric'.
-                 States whether photospheric or coronal abundances
-                 should be assumed.
-                 Default='coronal'
-    download : (optional) bool
-               If True, the GOES temperature and emission measure data
-               files are downloaded.  It is important to do this if a
-               new version of the files has been generated due to a new
-               CHIANTI version being released or the launch of new GOES
-               satellites since these files were originally downloaded.
-               Default=False
-=======
     longflux, shortflux : ndarray or array-like which can be converted to float64 type, such as an np.array, tuple, list.
         Arrays containing the long and short GOES/XRS flux measurements 
         respectively as a function of time.  Must be of same length. [W/m**2].
@@ -298,24 +204,15 @@
         The directory to download the GOES temperature and emission measure 
         data files to.
         Default=SunPy default download directory
->>>>>>> 09e46ff8
 
     Returns
     -------
     temp : numpy array
-<<<<<<< HEAD
-           Array of temperature values of same length as longflux and
-           shortflux.  [MK]
-    em : numpy array
-         Array of volume emission measure values of same length as
-         longflux and shortflux.  [10**49 cm**-3]
-=======
         Array of temperature values of same length as longflux and shortflux. [MK]
 
     em : numpy array
         Array of volume emission measure values of same length as longflux 
         and shortflux.  [10**49 cm**-3]
->>>>>>> 09e46ff8
 
     Notes
     -----
@@ -396,15 +293,6 @@
 
     # FIND TEMPERATURE AND EMISSION MEASURE FROM FUNCTIONS BELOW
     temp = _goes_get_chianti_temp(fluxratio, satellite=satellite,
-<<<<<<< HEAD
-                                  abundances=abundances, download=download)
-    em = _goes_get_chianti_em(longflux_corrected, temp, satellite=satellite,
-                              abundances=abundances, download=download)
-    return temp, em
-
-def _goes_get_chianti_temp(fluxratio, satellite=8, abundances="coronal",
-                           download=False):
-=======
                                   abundances=abundances, download=download,
                                   download_dir=download_dir)
     em = _goes_get_chianti_em(longflux_corrected, temp, satellite=satellite,
@@ -414,7 +302,6 @@
 
 def _goes_get_chianti_temp(fluxratio, satellite=8, abundances="coronal",
                            download=False, download_dir=DATA_PATH):
->>>>>>> 09e46ff8
     """
     Calculates temperature from GOES flux ratio.
 
@@ -429,28 +316,6 @@
 
     Parameters
     ----------
-<<<<<<< HEAD
-    fluxratio : ndarray or array-like which can be converted to float64
-                type, such as an np.array, tuple, list.
-                Array containing the ratio of short channel to long
-                channel GOES/XRS flux measurements.
-    satellite : int (optional)
-                Number of GOES satellite used to make observations.
-                Important for correct calibration of data.
-                Default=8
-    abundances : (optional) string equalling either 'coronal' or
-                 'photospheric'.
-                 States whether photospheric or coronal abundances
-                 should be assumed.
-                 Default='coronal'
-    download : (optional) bool
-               If True, the GOES temperature data files are
-               downloaded.  It is important to do this if a new version
-               of the files has been generated due to a new CHIANTI
-               version being released or the launch of new GOES
-               satellites since these files were originally downloaded.
-               Default=False
-=======
     fluxratio : ndarray or array-like which can be converted to float64 type, such as an np.array, tuple, list.
         Array containing the ratio of short channel to long channel GOES/XRS
         flux measurements.
@@ -475,17 +340,11 @@
         The directory to download the GOES temperature and emission measure 
         data files to.
         Default=SunPy default download directory
->>>>>>> 09e46ff8
 
     Returns
     -------
     temp : numpy array
-<<<<<<< HEAD
-           Array of temperature values of same length as longflux and
-           shortflux.  [MK]
-=======
         Array of temperature values of same length as longflux and shortflux. [MK]
->>>>>>> 09e46ff8
 
     Notes
     -----
@@ -527,17 +386,10 @@
     """
     # If download kwarg is True, or required data files cannot be
     # found locally, download required data files.
-<<<<<<< HEAD
-    _check_download_file(FILE_TEMP_COR, GOES_REMOTE_PATH, localpath=DATA_PATH,
-                         force_download=download)
-    _check_download_file(FILE_TEMP_PHO, GOES_REMOTE_PATH, localpath=DATA_PATH,
-                         force_download=download)
-=======
     check_download_file(FILE_TEMP_COR, GOES_REMOTE_PATH, download_dir,
                         replace=download)
     check_download_file(FILE_TEMP_PHO, GOES_REMOTE_PATH, download_dir,
                         replace=download)
->>>>>>> 09e46ff8
 
     # check inputs are correct
     fluxratio = np.asanyarray(fluxratio, dtype=np.float64)
@@ -589,11 +441,7 @@
     return temp
 
 def _goes_get_chianti_em(longflux, temp, satellite=8, abundances="coronal",
-<<<<<<< HEAD
-                         download=False):
-=======
                          download=False, download_dir=DATA_PATH):
->>>>>>> 09e46ff8
     """
     Calculates emission measure from GOES 1-8A flux and temperature.
 
@@ -609,30 +457,6 @@
 
     Parameters
     ----------
-<<<<<<< HEAD
-    longflux : ndarray or array-like which can be converted to float64
-               type, such as an np.array, tuple, list.
-               Array containing the observed GOES/XRS long channel flux
-    temp : ndarray or array-like which can be converted to float64
-           type, such as an np.array, tuple, list.
-           Array containing the GOES temperature
-    satellite : int (optional)
-                Number of GOES satellite used to make observations.
-                Important for correct calibration of data.
-                Default=8
-    abundances : (optional) string equalling either 'coronal' or
-                 'photospheric'.
-                 States whether photospheric or coronal abundances
-                 should be assumed.
-                 Default='coronal'
-    download : (optional) bool
-               If True, the GOES emission measure data files are
-               downloaded.  It is important to do this if a new version
-               of the files has been generated due to a new CHIANTI
-               version being released or the launch of new GOES
-               satellites since these files were originally downloaded.
-               Default=False
-=======
     longflux : ndarray or array-like which can be converted to float64 type, such as an np.array, tuple, list.
         Array containing the observed GOES/XRS long channel flux
 
@@ -659,7 +483,6 @@
         The directory to download the GOES temperature and emission measure 
         data files to.
         Default=SunPy default download directory
->>>>>>> 09e46ff8
 
     Returns
     -------
@@ -711,24 +534,10 @@
     """
     # If download kwarg is True, or required data files cannot be
     # found locally, download required data files.
-<<<<<<< HEAD
-    _check_download_file(FILE_EM_COR, GOES_REMOTE_PATH, localpath=DATA_PATH,
-                         force_download=download)
-    _check_download_file(FILE_EM_PHO, GOES_REMOTE_PATH, localpath=DATA_PATH,
-                         force_download=download)
-
-    # If download kwarg is True, download required data files
-    if download:
-        urllib.urlretrieve(os.path.join(GOES_REMOTE_PATH, FILE_EM_COR),
-                           os.path.join(localpath, FILE_EM_COR))
-        urllib.urlretrieve(os.path.join(GOES_REMOTE_PATH, FILE_EM_PHO),
-                           os.path.join(localpath, FILE_EM_PHO))
-=======
     check_download_file(FILE_EM_COR, GOES_REMOTE_PATH, download_dir,
                         replace=download)
     check_download_file(FILE_EM_PHO, GOES_REMOTE_PATH, download_dir,
                         replace=download)
->>>>>>> 09e46ff8
 
     # Check inputs are of correct type
     longflux = np.asanyarray(longflux, dtype=np.float64)
@@ -772,12 +581,8 @@
 
     # Ensure input values of flux ratio are within limits of model table
     if np.min(np.log10(temp)) < np.min(modeltemp) or \
-<<<<<<< HEAD
-      np.max(np.log10(temp)) > np.max(modeltemp):
-=======
       np.max(np.log10(temp)) > np.max(modeltemp) or \
       np.isnan(np.min(np.log10(temp))):
->>>>>>> 09e46ff8
         raise ValueError("All values in temp must be within the range "
                          "{0} - {1} MK.".format(np.min(10**modeltemp),
                                                 np.max(10**modeltemp)))
@@ -787,532 +592,4 @@
     denom = interpolate.splev(np.log10(temp), spline, der=0)
     em = longflux/denom * 1e55
 
-<<<<<<< HEAD
-    return em
-
-def rad_loss_rate(goeslc, download=False):
-    """
-    Calculates and adds solar radiative loss rate to a GOESLightCurve.
-
-    This function calculates the radiative loss rate as a function of
-    time of solar coronal soft X-ray-emitting plasma across all
-    wavelengths given a GOESLightCurve object.  The units of the
-    results are erg/s. This is done by calling calc_rad_loss().
-    For more information see documentation in that function.  Once
-    the radiative loss rates have been found, it is added to a copy of
-    the original GOESLightCurve object as goeslc.data.rad_loss_rate",
-    where goeslc is the GOESLightCurve object.
-
-    Parameters
-    ----------
-    goeslc : GOESLightCurve object
-    download : (optional) bool
-               If True, the GOES CHIANTI radiative loss data
-               files are downloaded.  It is important to do this if a
-               new version of the files has been generated due to a new
-               CHIANTI version being released or the launch of new GOES
-               satellites since these files were originally downloaded.
-               Default=False
-
-    Returns
-    -------
-    goeslc.data.rad_loss_rate : pandas.core.series.Series
-                                Array of radiative loss rate of the
-                                coronal soft X-ray-emitting plasma
-                                across all wavelengths. [erg/s]
-
-    Examples
-    --------
-    >>> from sunpy.lightcurve as lc
-    >>> goeslc = lc.GOESLightCurve.create(time1, time2)
-    >>> goeslc.data
-                          xrsa   xrsb
-    2014-01-01 00:00:00  7e-07  7e-06
-    2014-01-01 00:00:02  7e-07  7e-06
-    2014-01-01 00:00:04  7e-07  7e-06
-    2014-01-01 00:00:06  7e-07  7e-06
-    >>> goeslc_new = rad_loss_rate(goeslc)
-    >>> goeslc_new.data
-                          xrsa   xrsb  luminosity_xrsa  luminosity_xrsb
-    2014-01-01 00:00:00  7e-07  7e-06     1.903523e+24     1.903523e+25
-    2014-01-01 00:00:02  7e-07  7e-06     1.903523e+24     1.903523e+25
-    2014-01-01 00:00:04  7e-07  7e-06     1.903523e+24     1.903523e+25
-    2014-01-01 00:00:06  7e-07  7e-06     1.903523e+24     1.903523e+25
-
-    """
-
-    # Check that input argument is of correct type
-    if not isinstance(goeslc, sunpy.lightcurve.GOESLightCurve):
-        raise TypeError("goeslc must be a GOESLightCurve object.")
-
-    # extract temperature and emission measure from GOESLightCurve
-    # object and change type to that required by calc_rad_loss().
-    # If GOESLightCurve object does not contain temperature and
-    # emission measure, calculate using temp_em()
-    try:
-        temp = np.asarray(goeslc.data.temperature, dtype=np.float64)
-        em = np.asarray(goeslc.data.em, dtype=np.float64)
-    except AttributeError as error:
-        if error.message ==
-            "'DataFrame' object has no attribute 'temperature'" or
-            error.message == "'DataFrame' object has no attribute 'em'":
-            goeslc_new = temp_em(goeslc)
-            temp = np.asarray(goeslc_new.data.temperature, dtype=np.float64)
-            em = np.asarray(goeslc_new.data.em, dtype=np.float64)
-        else:
-            raise error
-    else:
-        goeslc_new = copy.deepcopy(goeslc)
-
-    # Find radiative loss rate with calc_rad_loss()
-    rad_loss_out = calc_rad_loss(temp, em)
-
-    # Enter results into new version of GOES LightCurve Object
-    goeslc_new.data["rad_loss_rate"] = rad_loss_out["rad_loss_rate"]
-
-    return goeslc_new
-
-def calc_rad_loss(temp, em, obstime=None, Download=False):
-    """
-    Finds radiative loss rate of solar SXR plasma over all wavelengths.
-
-    This function calculates the luminosity of solar coronal soft
-    X-ray-emitting plasma across all wavelengths given an isothermal
-    temperature and emission measure.  The units of the results are
-    erg/s.  This function is based on calc_rad_loss.pro in SSW IDL.
-    In addition, if obstime keyword is set, giving the times to which
-    the temperature and emission measure values correspond, the
-    radiated losses integrated over time are also calculated.
-
-    Parameters
-    ----------
-    temp : ndarray or array-like which can be converted to float64
-           type, such as an np.array, tuple, list.  Units=[MK]
-           Array containing the temperature of the coronal plasma at
-           different times.
-    em : ndarray or array-like which can be converted to float64 type,
-         such as an np.array, tuple, list.  Units=[cm**-3]
-         Array containing the emission measure of the coronal plasma
-         at the same times corresponding to the temperatures in temp.
-         Must be same length as temp
-    obstime : (optional) ndaray array or array-like whose entries are
-              (or can be converted to) datetime64 type, e.g. np.array,
-              list, string array.
-              Array of measurement times to which temperature and
-              emission measure values correspond.  Must be same length
-              as temp and em.  If this keyword is set, the integrated
-              radiated energy is calculated.
-    download : (optional) bool
-               If True, the GOES temperature data files are
-               downloaded.  It is important to do this if a new version
-               of the files has been generated due to a new CHIANTI
-               version being released or the launch of new GOES
-               satellites since these files were originally downloaded.
-               Default=False
-
-    Returns
-    -------
-    radlossrate : numpy ndarray, dtype=float, units=[erg]
-                  Array containing radiative loss rates of the coronal
-                  plasma corresponding to temperatures and emission
-                  measures in temp and em arrays.
-
-    Notes
-    -----
-    This function calls a csv file containing a table of radiative loss
-    rate per unit emission measure at various temperatures.  The
-    appropriate values are then found via interpolation.
-    This table was generated using CHIANTI atomic physics database
-    employing the methods of Cox & Tucker (1969).  Coronal abundances,
-    default density of 10**10 cm**-3, and ionization equilibrium of
-    Mazzotta et al. (1998) were used.
-
-    Examples
-    --------
-    >>> temp = np.array([11.28295376, 11.28295376])
-    >>> em = np.array([4.78577516e+48, 4.78577516e+48])
-    >>> rad_loss = calc_rad_loss(temp, em)
-    >>> rad_loss
-    array([  3.57994116e+26,   3.57994116e+26])
-    """
-
-    # Check inputs are correct
-    temp = np.asanyarray(temp, dtype=np.float64)
-    em = np.asanyarray(em, dtype=np.float64)
-
-    # Initialize lists to hold model data of temperature - rad loss rate
-    # relationship read in from csv file
-    modeltemp = [] # modelled temperature is in log_10 sapce in units of MK
-    model_loss_rate = []
-
-    # Read data from csv file into lists, being sure to skip commented
-    # lines begining with "#"
-    with open(os.path.join(INSTR_FILES_PATH, "chianti_rad_loss.csv"),
-              "r") as csvfile:
-        startline = dropwhile(lambda l: l.startswith("#"), csvfile)
-        csvreader = csv.DictReader(startline, delimiter=";")
-        for row in csvreader:
-            modeltemp.append(float(row["temp_K"]))
-            model_loss_rate.append(float(row["rad_loss_rate_per_em"]))
-    modeltemp = np.asarray(modeltemp)
-    model_loss_rate = np.asarray(model_loss_rate)
-    # Ensure input values of flux ratio are within limits of model table
-    if np.min(temp*1e6) < np.min(modeltemp) or
-        np.max(temp*1e6) > np.max(modeltemp):
-        raise ValueError("All values in temp must be within the range " +
-                         "{0} - {1} MK.".format(np.min(modeltemp/1e6),
-                                                np.max(modeltemp/1e6)))
-    # Perform spline fit to model data to get temperatures for input
-    # values of flux ratio
-    spline = interpolate.splrep(modeltemp, model_loss_rate, s=0)
-    rad_loss_rate = em * interpolate.splev(temp*1e6, spline, der=0)
-
-    # If obstime keyword giving measurement times is set, calculate
-    # radiative losses intergrated over time.
-    if obstime is not None:
-        dt = _time_intervals(obstime)
-        # Check that times are in chronological order
-        if np.min(dt) <= 0:
-            raise ValueError("times in obstime must be in " +
-                             "chronological order.")
-        rad_loss_int = np.sum(rad_loss_rate*dt)
-        rad_loss_out = {"temperature":temp, "em":em,
-                        "rad_loss_rate":rad_loss_rate, "time": obstime,
-                        "rad_loss_int":rad_loss_int}
-    else:
-        rad_loss_out = {"temperature":temp, "em":em,
-                        "rad_loss_rate":rad_loss_rate}
-
-    return rad_loss_out
-
-def xray_luminosity(goeslc):
-    """
-    Calculates and adds solar X-ray luminosity to a GOESLightCurve.
-
-    This function calculates the solar X-ray luminosity in the
-    GOES wavelength ranges (1-8 angstroms and 0.5-4 angstroms) based
-    on the observed GOES fluxes.  The units of the results are erg/s.
-    This is done by calling goes_lx().  This function assumes that the
-    radiation is emitted isotropically, i.e. is distributed over a
-    spherical surface area with a radius equal to the Sun-Earth
-    distance.  Once the luminosity in each GOES passband is found,
-    they are added to a copy of the original GOESLightCurve object as
-    goeslc.data.luminosity_xrsa (for the 0.5-4 angstrom channel) and
-    goeslc.data.luminosity_xrsb (for the 1-8 angstrom channel), where
-    goeslc is the GOESLightCurve object.
-
-    Parameters
-    ----------
-    goeslc : GOESLightCurve object
-
-    Returns
-    -------
-    goeslc.data.luminosity_xrsa : pandas.core.series.Series
-                                  Array of luminosity in the 0.5-4
-                                  angstrom wavelength range [erg/s]
-    goeslc.data.luminosity_xrsb : pandas.core.series.Series
-                                  Array of luminosity in the 1-8
-                                  angstrom wavelength range [erg/s]
-
-    Examples
-    --------
-    >>> from sunpy.lightcurve as lc
-    >>> goeslc = lc.GOESLightCurve.create(time1, time2)
-    >>> goeslc.data
-                          xrsa   xrsb
-    2014-01-01 00:00:00  7e-07  7e-06
-    2014-01-01 00:00:02  7e-07  7e-06
-    2014-01-01 00:00:04  7e-07  7e-06
-    2014-01-01 00:00:06  7e-07  7e-06
-    >>> goeslc_new = xray_luminosity(goeslc)
-    >>> goeslc_new.data
-                          xrsa   xrsb  luminosity_xrsa  luminosity_xrsb
-    2014-01-01 00:00:00  7e-07  7e-06     1.903523e+24     1.903523e+25
-    2014-01-01 00:00:02  7e-07  7e-06     1.903523e+24     1.903523e+25
-    2014-01-01 00:00:04  7e-07  7e-06     1.903523e+24     1.903523e+25
-    2014-01-01 00:00:06  7e-07  7e-06     1.903523e+24     1.903523e+25
-    """
-    # Check that input argument is of correct type
-    if not isinstance(goeslc, sunpy.lightcurve.GOESLightCurve):
-        raise TypeError("goeslc must be a GOESLightCurve object.")
-    # Find temperature and emission measure with goes_chianti_tem
-    lx_out = goes_lx(goeslc.data.xrsb, goeslc.data.xrsa,
-                     date=str(goeslc.data.index[0]))
-    # Enter results into new version of GOES LightCurve Object
-    goeslc_new = copy.deepcopy(goeslc)
-    goeslc_new.data["luminosity_xrsa"] = lx_out["shortlum"]
-    goeslc_new.data["luminosity_xrsb"] = lx_out["longlum"]
-
-    return goeslc_new
-
-def goes_lx(longflux, shortflux, obstime=None, date=None):
-    """Calculates solar X-ray luminosity in GOES wavelength ranges.
-
-    This function calculates the X-ray luminosity from the Sun in the
-    GOES wavelength ranges (1-8 angstroms and 0.5-4 angstroms) based
-    on the observed GOES fluxes.  The units of the results are erg/s.
-    The calculation is made by simply assuming that the radiation is
-    emitted isotropically, i.e. is distributed over a spherical
-    surface area with a radius equal to the Sun-Earth distance.
-
-    Parameters
-    ----------
-    longflux : ndarray or array-like which can be converted to float64
-               type, such as an np.array, tuple, list.
-               Array containing the observed GOES/XRS long channel flux
-    shortflux : ndarray or array-like which can be converted to float64
-                type, such as an np.array, tuple, list.
-                Array containing the observed GOES/XRS short channel
-                flux
-    obstime : (optional) numpy ndarray, dtype=datetime64
-              Measurement times corresponding to each long/short
-              channel flux measurement.
-    date : (optional) datetime object or valid date string
-           Date at which measurements were taken.
-
-    Returns
-    -------
-    longlum : numpy ndarray
-              Array of luminosity in the long channel range
-              (1-8 angstroms)
-    shortlum : numpy ndarray
-               Array of luminosity in the short channel range
-               (0.5-4 angstroms)
-    longlum_int : float
-                  Long channel fluence, i.e. luminosity integrated
-                  over time.
-    shortlum_int : float
-                   Short channel fluence, i.e. luminosity integrated
-                   over time
-
-    Notes
-    -----
-    This function calls goes_luminosity() to calculate luminosities.
-    For more information on how this is done, see docstring of that
-    function.
-
-    Examples
-    --------
-    >>> longflux = np.array([7e-6,7e-6,7e-6,7e-6,7e-6,7e-6])
-    >>> shortflux = np.array([7e-7,7e-7,7e-7,7e-7,7e-7,7e-7])
-    >>> obstime = np.array(["2014-01-01 00:00:00",
-                            "2014-01-01 00:00:02",
-                            "2014-01-01 00:00:04"
-                            "2014-01-01 00:00:06"
-                            "2014-01-01 00:00:08"
-                            "2014-01-01 00:00:10"]
-                            dtype="datetime64[ms]")
-    >>> lx_out = goes_lx(longflux, shortflux, obstime)
-    >>> lx_out.longlum
-    array([  1.98650769e+25,   1.98650769e+25,   1.98650769e+25,
-             1.98650769e+25,   1.98650769e+25,   1.98650769e+25])
-    >>> lx_out.shortlum
-    array([  1.98650769e+24,   1.98650769e+24,   1.98650769e+24,
-             1.98650769e+24,   1.98650769e+24,   1.98650769e+24])
-    >>> lx_out.longlum_int
-    2.0337865720138238e+26
-    >>> lx_out.shortlum_int
-    2.0337865720138235e+25
-
-    """
-    # Calculate X-ray luminosities
-    longlum = _calc_xraylum(longflux, date=date)
-    shortlum = _calc_xraylum(shortflux, date=date)
-
-    # If obstime keyword giving measurement times is set, calculate
-    # total energy radiated in the GOES bandpasses during the flare.
-    if obstime is not None:
-        dt = _time_intervals(obstime)
-        # Check that times are in chronological order
-        if np.min(dt) <= 0:
-            raise ValueError("times in obstime must be in "
-                             "chronological order.")
-        longlum_int = np.sum(longlum*dt)
-        shortlum_int = np.sum(shortlum*dt)
-        lx_out = {"longflux":longflux, "shortflux":shortflux,
-                  "time":obstime, "longlum":longlum, "shortlum":shortlum,
-                  "longlum_int":longlum_int, "shortlum_int":shortlum_int,
-                  "dt":dt}
-    else:
-        lx_out = {"longflux":longflux, "shortflux":shortflux,
-                  "longlum":longlum, "shortlum":shortlum,}
-
-    return lx_out
-
-def _calc_xraylum(flux, date=None):
-    """
-    Calculates solar luminosity based on observed flux observed at 1AU.
-
-    This function calculates the luminosity from the Sun based
-    on observed flux in W/m**2.  The units of the results are erg/s.
-    The calculation is made by simply assuming that the radiation is
-    emitted isotropically, i.e. is distributed over a spherical
-    surface area with a radius equal to the Sun-Earth distance.
-
-    Parameters
-    ----------
-    flux : ndarray or array-like which can be converted to float64
-           type, such as an np.array, tuple, list.
-           Array containing the observed solar flux
-    date : (optional) datetime object or valid date string
-           Used to calculate a more accurate Sun-Earth distance.
-
-    Returns
-    -------
-    luminosity : numpy array
-                 Array of luminosity
-
-    Notes
-    -----
-    To convert from W/m**2 to erg/s:
-    1 W = 1 J/s = 10**7 erg/s
-    1 W/m**2 = 4*pi * AU**2 * 10**7 erg/s, where AU is the Sun-Earth
-    distance in metres.
-
-    Examples
-    --------
-    >>> flux = np.array([7e-6,7e-6])
-    >>> luminosity = _calc_xraylum(flux, date="2014-04-21")
-    >>> luminosity
-    array([  1.98650769e+25,   1.98650769e+25])
-
-    """
-    # Ensure input is of correct type
-    flux = np.asanyarray(flux, dtype=np.float64)
-    if date is not None:
-        date = parse_time(date) # Ensure date is of correct type
-        return 4 * np.pi * (sun.constants.au.value * 
-                            sun.sunearth_distance(t=date))**2 * 1e7 * flux
-    else:
-        return 4 * np.pi * (sun.constants.au.value)**2 * 1e7 * flux
-
-def _check_download_file(filename, remotepath, localpath=os.path.curdir,
-                         remotename=None, force_download=False):
-    """
-    Downloads a file from remotepath to localpath if it isn't there.
-
-    This function checks whether a file with name filename exists in the
-    location, localpath, on the user's local machine.  If it doesn't,
-    it downloads the file from remotepath.
-
-    Parameters
-    ----------
-    filename : string
-               Name of file.
-    remotepath : string
-                 URL of the remote location from which filename can be
-                 dowloaded.
-    localpath : string
-                Path of the directory in which filename should be
-                stored.
-                Default is current directory
-    remotename : (optional) string
-                 filename under which the file is stored remotely.
-                 Default is same as filename.
-    force_download : (optional) bool
-                     If True, file will be downloaded whether or not
-                     file already exists locally.
-
-    Examples
-    --------
-    >>> pwd
-    u'Users/user/Desktop/'
-    >>> ls
-    file.py
-    >>> remotepath = "http://www.download_repository.com/downloads/"
-    >>> _check_download_file("filename.txt", remotepath)
-    >>> ls
-    file.py    filename.txt
-
-    """
-    # Check if file already exists locally.  If not, try downloading it.
-    if force_download or not os.path.isfile(os.path.join(localpath, filename)):
-        # set local and remote file names be the same unless specified
-        # by user.
-        if type(remotename) is not str:
-            remotename = filename
-        try:
-            # Check if the host server can be connected to.
-            response = urllib2.urlopen(remotepath+remotename, timeout=1)
-            # Try downloading file
-            urllib.urlretrieve(os.path.join(remotepath, remotename),
-                               os.path.join(localpath, filename))
-            # Check if file has been downloaded.  If not, raise error.
-            if not os.path.isfile(os.path.join(localpath, filename)):
-                raise IOError(remotename + " was not downloaded from " +
-                                remotepath + " .")
-        except urllib2.URLError as e:
-            # If the host server couldn't be connected to, raise Error.
-            raise e(remotename + " could not be downloaded from\n" +
-                    remotepath + " as connection could not be made.")
-        except urllib2.HTTPError as e:
-            # If file does not exist on server, print that info.
-            if e.reason == "Not Found":
-                raise e(remotename + " could be not be found at " + \
-                  remotepath + ".")
-            else:
-                raise e
-
-def _time_intervals(obstime):
-    """
-    Calculates time intervals between measurement times in seconds.
-
-    This function calculates the time intervals between a series of
-    measurement times for use in simple integration over time.
-    Assume you have a series of times labelled t_1,...t_n.
-    The start of the time bin for time t_i is defined as
-    dt_i = (t_(i+1) - t_(i-1)) / 2
-    i.e. from halfway between t_i and the previous time, t_(i-1), to
-    halfway between t_i and the next time, t_(i+1).
-    The time intervals for t_1 and t_n are special cases.  These are
-    defined as
-    dt_1 = (t_2 - t_1) / 2
-    dt_(n-1) = (t_n - t_(n-1)) / 2
-    In the case where only two time measurements are given, two
-    "time intervals" are given which are equal to half the time
-    difference between the two times given.
-
-    Parameters
-    ----------
-    obstime : ndarray or array-like which can be converted to
-              datetime64 type.
-              Array containing the time measurements.
-
-    Returns
-    -------
-    dt : numpy array, dtype=float
-         Array of time intervals in [s]
-
-    Examples
-    --------
-    >>> obstime = np.array(["2014-01-01 00:00:00",
-                            "2014-01-01 00:00:02",
-                            "2014-01-01 00:00:04"
-                            "2014-01-01 00:00:06"
-                            "2014-01-01 00:00:08"
-                            "2014-01-01 00:00:10"],
-                            dtype="datetime64[ms]")
-    >>> dt = _time_intervals(obstime)
-    >>> dt
-    array([ 1.000,  2.000,  2.000,  2.000,  2.000,  1.000])
-
-    """
-    # check obstime is correct type and in units of milliseconds
-    obstime = np.asarray(obstime, dtype="datetime64[ms]")
-    # Ensure obstime has more than one element.  If so, calculate
-    # difference between each time measurement.
-    if len(obstime) < 2:
-        raise IOError("obstime must have 2 or more elements.")
-    elif len(obstime) == 2:
-        dt = np.array((obstime[1]-obstime[0])/2)
-        dt = np.append(dt, dt)
-    else:
-        dt = (obstime[2:]-obstime[:-2]) / 2
-        dt = np.insert(dt, 0, (obstime[1]-obstime[0])/2)
-        dt = np.append(dt, (obstime[-1]-obstime[-2])/2)
-    # Finally, convert from [ms] to [s]
-    dt = dt.astype(float) / 1e3
-    return dt
-=======
-    return em
->>>>>>> 09e46ff8
+    return em