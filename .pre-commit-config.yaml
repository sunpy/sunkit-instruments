--- conflicted
+++ resolved
@@ -1,75 +1,6 @@
 ci:
   autofix_prs: false
 repos:
-<<<<<<< HEAD
-=======
-  # The warnings/errors we check for here are:
-  # E101 - mix of tabs and spaces
-  # E11  - Fix indentation.
-  # E111 - 4 spaces per indentation level
-  # E112 - 4 spaces per indentation level
-  # E113 - 4 spaces per indentation level
-  # E121 - Fix indentation to be a multiple of four.
-  # E122 - Add absent indentation for hanging indentation.
-  # E123 - Align closing bracket to match opening bracket.
-  # E124 - Align closing bracket to match visual indentation.
-  # E125 - Indent to distinguish line from next logical line.
-  # E126 - Fix over-indented hanging indentation.
-  # E127 - Fix visual indentation.
-  # E128 - Fix visual indentation.
-  # E129 - Fix visual indentation.
-  # E131 - Fix hanging indent for unaligned continuation line.
-  # E133 - Fix missing indentation for closing bracket.
-  # E20  - Remove extraneous whitespace.
-  # E211 - Remove extraneous whitespace.
-  # E231 - Add missing whitespace.
-  # E241 - Fix extraneous whitespace around keywords.
-  # E242 - Remove extraneous whitespace around operator.
-  # E251 - Remove whitespace around parameter '=' sign.
-  # E252 - Missing whitespace around parameter equals.
-  # E26  - Fix spacing after comment hash for inline comments.
-  # E265 - Fix spacing after comment hash for block comments.
-  # E266 - Fix too many leading '#' for block comments.
-  # E27  - Fix extraneous whitespace around keywords.
-  # E301 - Add missing blank line.
-  # E302 - Add missing 2 blank lines.
-  # E303 - Remove extra blank lines.
-  # E304 - Remove blank line following function decorator.
-  # E305 - expected 2 blank lines after class or function definition
-  # E305 - Expected 2 blank lines after end of function or class.
-  # E306 - expected 1 blank line before a nested definition
-  # E306 - Expected 1 blank line before a nested definition.
-  # E401 - Put imports on separate lines.
-  # E402 - Fix module level import not at top of file
-  # E502 - Remove extraneous escape of newline.
-  # E701 - Put colon-separated compound statement on separate lines.
-  # E711 - Fix comparison with None.
-  # E712 - Fix comparison with boolean.
-  # E713 - Use 'not in' for test for membership.
-  # E714 - Use 'is not' test for object identity.
-  # E722 - Fix bare except.
-  # E731 - Use a def when use do not assign a lambda expression.
-  # E901 - SyntaxError or IndentationError
-  # E902 - IOError
-  # F822 - undefined name in __all__
-  # F823 - local variable name referenced before assignment
-  # W291 - Remove trailing whitespace.
-  # W292 - Add a single newline at the end of the file.
-  # W293 - Remove trailing whitespace on blank line.
-  # W391 - Remove trailing blank lines.
-  # W601 - Use "in" rather than "has_key()".
-  # W602 - Fix deprecated form of raising exception.
-  # W603 - Use "!=" instead of "<>"
-  # W604 - Use "repr()" instead of backticks.
-  # W605 - Fix invalid escape sequence 'x'.
-  # W690 - Fix various deprecated code (via lib2to3).
-  - repo: https://github.com/PyCQA/flake8
-    rev: 4.0.1
-    hooks:
-      - id: flake8
-        args: ['--count', '--select', 'E101,E11,E111,E112,E113,E121,E122,E123,E124,E125,E126,E127,E128,E129,E131,E133,E20,E211,E231,E241,E242,E251,E252,E26,E265,E266,E27,E301,E302,E303,E304,E305,E306,E401,E402,E502,E701,E711,E712,E713,E714,E722,E731,E901,E902,F822,F823,W191,W291,W292,W293,W391,W601,W602,W603,W604,W605,W690']
-        exclude: ".*(.fits|.fts|.fit|.txt|tca.*|extern.*|.rst|.md)$"
->>>>>>> fec72a05
   - repo: https://github.com/myint/autoflake
     rev: v1.4
     hooks:
